# Changelog

All notable changes to this project will be documented in this file.

Please choose versions by [Semantic Versioning](http://semver.org/).

* MAJOR version when you make incompatible API changes,
* MINOR version when you add functionality in a backwards-compatible manner, and
* PATCH version when you make backwards-compatible bug fixes.

<<<<<<< HEAD
## v1.7.2

- allow define skip statusCodes in RetryRoundTripper
- go mod update
=======
## v1.8.0

- add UpdateErrorHandler
- add ViewErrorHandler
- add WithErrorTx
- add JsonHandler
- add JsonHandlerTx
>>>>>>> 81a7ec8f

## v1.7.1

- add missing license
- go mod update

## v1.7.0

- add CheckResponseIsSuccessful
- go mod update

## v1.6.0

- add file download handler
- add pprof handler

## v1.5.6

- skip error: http: TLS handshake error from

## v1.5.5

- allow HttpClientBuilder with client cert

## v1.5.4

- add CreateTlsClientConfig
- add CreateDefaultRoundTripperTls

## v1.5.3

- fix NewServerTLS

## v1.5.2

- add NewServerTLS
- go mod update

## v1.5.1

- add basic auth roundtripper

## v1.5.0

- add helper to register pprof handler

## v1.4.0

- add remove prefix roundTripper
- go mod update

## v1.3.0

- add proxy error handler sentry
- go mod update

## v1.2.0

- go mod update
- remove ratelimiter from default http client

## v1.1.0

- add HttpClientBuilder
- go mod update

## v1.0.0

- Initial Version<|MERGE_RESOLUTION|>--- conflicted
+++ resolved
@@ -8,12 +8,11 @@
 * MINOR version when you add functionality in a backwards-compatible manner, and
 * PATCH version when you make backwards-compatible bug fixes.
 
-<<<<<<< HEAD
-## v1.7.2
+## v1.8.1
 
 - allow define skip statusCodes in RetryRoundTripper
 - go mod update
-=======
+
 ## v1.8.0
 
 - add UpdateErrorHandler
@@ -21,7 +20,6 @@
 - add WithErrorTx
 - add JsonHandler
 - add JsonHandlerTx
->>>>>>> 81a7ec8f
 
 ## v1.7.1
 
